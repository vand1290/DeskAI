--- conflicted
+++ resolved
@@ -22,7 +22,6 @@
 - **Context awareness** - Reference previous conversations in new queries
 - **Session continuation** - Pick up where you left off
 
-<<<<<<< HEAD
 ### 🎓 Adaptive Learning Mode
 - **Pattern recognition** - Learns from your usage patterns and behaviors
 - **Smart suggestions** - Provides personalized tool and workflow recommendations
@@ -48,9 +47,6 @@
 - **Multi-conversation support** - Manage multiple discussion threads
 - **Tag system** - Organize conversations by topic
 - **Search functionality** - Find past messages quickly
-=======
-## Getting Started (Development)
->>>>>>> 2a47de26
 
 ### Prerequisites
 1. Node.js 18+ installed
@@ -92,13 +88,8 @@
 ├── ui/                    # Frontend React code
 │   ├── components/        # React components
 │   │   ├── ConversationHistory.tsx
-<<<<<<< HEAD
 │   │   ├── LearningSettings.tsx
 │   │   └── AdaptiveSuggestions.tsx
-=======
-│   │   ├── WorkflowList.tsx       # Workflow management
-│   │   └── WorkflowBuilder.tsx    # Visual workflow editor
->>>>>>> 2a47de26
 │   ├── App.tsx            # Main app component
 │   ├── Dashboard.tsx      # Chat dashboard
 │   ├── Workflows.tsx      # Workflow views
@@ -106,11 +97,7 @@
 │   └── index.html         # HTML template
 ├── out/                   # Local data storage
 │   ├── conversations.json # Conversation database
-<<<<<<< HEAD
 │   └── learning.json      # Learning data (patterns, preferences)
-=======
-│   └── task-chains.json   # Saved workflows
->>>>>>> 2a47de26
 ├── dist/                  # Compiled backend code
 └── dist-ui/               # Compiled frontend code
 ```
@@ -164,7 +151,6 @@
 - **Code Agent**: Specialized for programming and debugging tasks
 - **Data Agent**: Focused on data analysis and visualization
 
-<<<<<<< HEAD
 ### Using Learning Mode
 
 1. Navigate to the "Learning" tab in the navigation
@@ -180,13 +166,6 @@
 **Privacy Note**: Learning mode operates entirely locally. All pattern analysis and suggestions are generated on your device. No data is sent to any external service.
 
 ## Memory System Architecture
-=======
-### Tools System
-All tools are allowlisted and deterministic:
-- **file_read**: Read files from the `out` directory
-- **file_write**: Write files to the `out` directory
-- **file_list**: List files in the `out` directory
->>>>>>> 2a47de26
 
 **Security Note**: Shell and filesystem access are restricted to the `out` directory by default.
 
@@ -269,29 +248,12 @@
    - Integrates with memory and learning systems
    - Maintains conversation context
 
-<<<<<<< HEAD
-=======
-3. **TaskChainManager** (`src/taskChain.ts`)
-   - Manages workflow creation and execution
-   - Provides tool registry for chain steps
-   - Handles data flow between steps
-
->>>>>>> 2a47de26
 4. **Router** (`src/router.ts`)
    - Routes API requests to handlers
    - Coordinates between components
    - Provides unified interface
 
-<<<<<<< HEAD
 5. **ConversationHistory** (`ui/components/ConversationHistory.tsx`)
-=======
-5. **WorkflowBuilder** (`ui/components/WorkflowBuilder.tsx`)
-   - Visual workflow creation and editing
-   - Step management and reordering
-   - Workflow execution interface
-
-6. **ConversationHistory** (`ui/components/ConversationHistory.tsx`)
->>>>>>> 2a47de26
    - Visual interface for browsing history
    - Search and filter functionality
    - Conversation detail view
@@ -336,7 +298,6 @@
 
 ### Backing Up
 
-<<<<<<< HEAD
 Your conversations are stored in `out/conversations.json` and learning data in `out/learning.json`. Include these files in your backup strategy if you want to preserve your history and learned patterns.
 
 ## Learning Mode Details
@@ -384,83 +345,6 @@
 - Confidence score (High/Medium/Low)
 - Usage reasoning
 - Contextual information
-=======
-Your data is stored in:
-- `out/conversations.json` - Conversation history
-- `out/task-chains.json` - Saved workflows
-
-Include these files in your backup strategy if you want to preserve your history and workflows.
-
-## Workflow Tool System
-
-### Built-in Tools
-
-DeskAI comes with several built-in tools for task chaining:
-
-1. **Document Scanner** (`scan`)
-   - Scans documents or images
-   - Placeholder for hardware/software integration
-
-2. **OCR Text Extraction** (`ocr`)
-   - Extracts text from images using OCR
-   - Placeholder for OCR library integration
-
-3. **Text Summarizer** (`summarize`)
-   - Summarizes text content
-   - Placeholder for AI/NLP integration
-
-4. **File Saver** (`save`)
-   - Saves content to files
-   - Supports configuration for filenames
-
-### Creating Custom Tools
-
-You can register custom tools programmatically:
-
-```typescript
-import { TaskChainManager, ChainTool } from './src/taskChain';
-
-const customTool: ChainTool = {
-  type: 'my-custom-tool',
-  name: 'My Custom Tool',
-  description: 'Does something custom',
-  execute: async (input: unknown, config?: Record<string, unknown>) => {
-    // Your custom logic here
-    return { result: 'processed', data: input };
-  }
-};
-
-const manager = new TaskChainManager('./out');
-await manager.initialize();
-manager.registerTool(customTool);
-```
-
-### Using Workflows Programmatically
-
-```typescript
-import { initializeDeskAI } from './src/index';
-
-const { taskChainManager } = await initializeDeskAI();
-
-// Create a workflow
-const chain = await taskChainManager.createChain(
-  'Document Processing',
-  'Scan, OCR, and save documents',
-  ['document', 'ocr']
-);
-
-// Add steps
-await taskChainManager.addStep(chain.id, 'scan', 'Scan Document');
-await taskChainManager.addStep(chain.id, 'ocr', 'Extract Text');
-await taskChainManager.addStep(chain.id, 'save', 'Save Result', {
-  filename: 'output.pdf'
-});
-
-// Execute the workflow
-const result = await taskChainManager.executeChain(chain.id, inputData);
-console.log(result.success ? 'Success!' : 'Failed:', result.error);
-```
->>>>>>> 2a47de26
 
 ## Future Enhancements
 
