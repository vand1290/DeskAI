# DeskAI - LocalMetaAgent (Offline)

## Overview
DeskAI is an offline meta-agent that routes user requests to local models and tools, runs everything on-device, and provides a desktop UI. It targets Windows packaging via Tauri.

## Key Constraints
- **100% Offline**: No network calls are made
- **Deterministic Behavior**: All responses are predictable and reproducible
- **Windows Packaging**: Packaged as a Windows .exe using Tauri

### 🔗 Task Chaining & Workflows
- **Visual workflow builder** - Create and edit task chains with an intuitive UI
- **Reusable workflows** - Save and execute common task sequences
- **Chain execution** - Run multiple tools in sequence with data passing between steps
- **Built-in tools** - Scanner, OCR, Summarizer, File Saver, and custom tool support
- **Workflow management** - Browse, edit, delete, and organize workflows with tags
- **Real-time execution** - Monitor workflow progress and see step-by-step results

### 🧠 Persistent Memory System
- **Automatic conversation logging** - All interactions are saved locally
- **Conversation history** - Browse, search, and filter past discussions
- **Context awareness** - Reference previous conversations in new queries
- **Session continuation** - Pick up where you left off

<<<<<<< HEAD
### 📄 Scan-to-Search
- **OCR text extraction** - Upload scanned documents or images to extract text
- **Smart data extraction** - Automatically extract names, dates, numbers, and keywords
- **Advanced search** - Search across all scanned documents by any extracted data
- **Document linking** - Link scanned documents to related conversations
- **Offline processing** - All OCR and text extraction happens locally
- **Related documents** - Automatically suggest related documents based on content similarity
=======
### 🎓 Adaptive Learning Mode
- **Pattern recognition** - Learns from your usage patterns and behaviors
- **Smart suggestions** - Provides personalized tool and workflow recommendations
- **Privacy-first** - All learning happens locally, no cloud processing
- **User control** - Enable/disable learning and review or reset learned data
- **Workflow detection** - Identifies common action sequences
- **Topic tracking** - Understands your frequent discussion topics
>>>>>>> 89f53c9d

### 📊 Local Analytics
- **Usage statistics** - Track conversation and message counts
- **Topic analysis** - Discover frequent discussion topics
- **Trend detection** - Understand your interaction patterns over time
- **Privacy-focused** - All analytics computed locally, never sent anywhere

### 🔒 Security & Privacy
- **100% offline operation** - No network calls, no cloud storage
- **Local-only storage** - Data stored in `out/conversations.json` and `out/learning.json`
- **User control** - Export, delete, or manage your data anytime
- **Transparent** - Open source and auditable

### 💬 Intelligent Chat Interface
- **Real-time responses** - Interactive conversation experience
- **Multi-conversation support** - Manage multiple discussion threads
- **Tag system** - Organize conversations by topic
- **Search functionality** - Find past messages quickly

### Prerequisites
1. Node.js 18+ installed
2. Rust toolchain installed
3. Tauri prerequisites for your platform (see [Tauri docs](https://tauri.app/v1/guides/getting-started/prerequisites))

### Installation
```bash
# Install root dependencies
npm install

# Install UI dependencies
cd ui && npm install && cd ..
```

### Development Commands
```bash
# Build backend and UI
npm run build

# Run unit tests
npm test

# Run UI in development mode (offline)
npm run ui:dev
```

## Project Structure

```
DeskAI/
├── src/                    # Backend TypeScript code
│   ├── memory.ts          # Core memory manager
│   ├── learning.ts        # Learning mode manager
│   ├── agent.ts           # AI agent logic
│   ├── router.ts          # Request routing
<<<<<<< HEAD
│   ├── scanner.ts         # OCR and scan processing
=======
│   ├── taskChain.ts       # Task chaining & workflow engine
>>>>>>> 89f53c9d
│   └── index.ts           # Main entry point
├── ui/                    # Frontend React code
│   ├── components/        # React components
│   │   ├── ConversationHistory.tsx
<<<<<<< HEAD
│   │   ├── ScanUpload.tsx
│   │   └── ScanSearch.tsx
=======
│   │   ├── LearningSettings.tsx
│   │   └── AdaptiveSuggestions.tsx
>>>>>>> 89f53c9d
│   ├── App.tsx            # Main app component
│   ├── Dashboard.tsx      # Chat dashboard
│   ├── Workflows.tsx      # Workflow views
│   ├── main.tsx           # React entry point
│   └── index.html         # HTML template
├── out/                   # Local data storage
│   ├── conversations.json # Conversation database
<<<<<<< HEAD
│   └── scanned-documents.json # Scanned documents database
=======
│   └── learning.json      # Learning data (patterns, preferences)
>>>>>>> 89f53c9d
├── dist/                  # Compiled backend code
└── dist-ui/               # Compiled frontend code
```

The built executable will be located in `src-tauri/target/release/`.

## Offline Usage
Models are referenced by name (e.g., `qwen2.5:7b`), but loading and inference are user-provided via local runners. The provided agents are deterministic stubs by default; you can plug in your local model runners later.

### Integrating Local Models
To connect your own local models:
1. Edit `src/agents.ts`
2. Replace the stub `invoke` methods with calls to your local model runtime (e.g., Ollama, llama.cpp, etc.)

### Creating Workflows

1. Navigate to the "Workflows" tab
2. Click "Create New Workflow"
3. Enter a name and description
4. Add workflow steps by selecting from available tools:
   - **Scan**: Document scanner (placeholder)
   - **OCR**: Text extraction from images (placeholder)
   - **Summarize**: Text summarization (placeholder)
   - **Save**: File saver (placeholder)
5. Reorder steps using the up/down arrows
6. Add tags for organization
7. Save the workflow

### Executing Workflows

1. Go to the Workflows tab
2. Click the "Execute Workflow" button on any workflow
3. View execution results showing:
   - Success/failure status
   - Execution duration
   - Step-by-step results
4. Edit workflows anytime by clicking the edit (✎) button

### Managing Workflows

- **Edit**: Click the pencil icon to modify workflow steps
- **Delete**: Click the trash icon to remove a workflow
- **Filter**: Use tags to find specific workflows
- **Execute**: Run workflows directly from the list view

### Using Scan-to-Search

1. Click "Scan Document" in the navigation
2. Upload an image or scanned document (PNG, JPG, etc.)
3. Wait for OCR processing to complete
4. View extracted text and structured data (names, dates, numbers)
5. Click "Search Scans" to find information across all scanned documents
6. Use filters to search by specific data types (names, dates, keywords)
7. View full document details by clicking "View" on any search result

### Viewing Analytics

### Meta-Agent Router
The system uses a deterministic keyword-based router that directs queries to specialized agents:
- **General Agent**: Default agent for general queries
- **Code Agent**: Specialized for programming and debugging tasks
- **Data Agent**: Focused on data analysis and visualization

### Using Learning Mode

1. Navigate to the "Learning" tab in the navigation
2. Enable or disable learning mode with the toggle
3. View learning statistics showing tracked actions, tools, workflows, and topics
4. Click "View Detailed Data" to see:
   - Tool usage patterns with frequency counts
   - Common workflow sequences you follow
   - Frequent topics from your conversations
5. See adaptive suggestions in the Dashboard based on your patterns
6. Reset learning data anytime from the Learning Settings page

**Privacy Note**: Learning mode operates entirely locally. All pattern analysis and suggestions are generated on your device. No data is sent to any external service.

## Memory System Architecture

**Security Note**: Shell and filesystem access are restricted to the `out` directory by default.

## Project Structure
```
DeskAI/
├── src/                    # Backend TypeScript
│   ├── types.ts           # Type definitions
│   ├── agents.ts          # Agent implementations
│   ├── router.ts          # Meta-agent routing logic
│   ├── tools.ts           # Offline tools
│   └── index.ts           # Main exports
├── ui/                     # React UI
│   ├── src/
│   │   ├── App.tsx        # Main React component
│   │   ├── App.css        # Styles
│   │   └── main.tsx       # Entry point
│   └── package.json
├── src-tauri/              # Tauri desktop app
│   ├── src/
│   │   └── main.rs        # Rust entry point
│   ├── tauri.conf.json    # Tauri configuration
│   └── Cargo.toml         # Rust dependencies
├── out/                    # Workspace directory
├── package.json            # Root package configuration
└── README.md               # This file
```

Workflows are stored as JSON in `out/task-chains.json`:

```json
{
  "id": "unique-id",
  "name": "Workflow Name",
  "description": "What this workflow does",
  "steps": [
    {
      "id": "step-id",
      "type": "scan|ocr|summarize|save|custom",
      "name": "Step Name",
      "order": 0,
      "config": {}
    }
  ],
  "createdAt": 1234567890,
  "updatedAt": 1234567890,
  "tags": ["automation", "document"]
}
```

Learning data is stored in `out/learning.json`:

```json
{
  "enabled": true,
  "actions": [...],
  "toolUsage": {...},
  "workflows": [...],
  "frequentTopics": {...},
  "preferences": {...},
  "lastAnalyzed": 1234567890
}
```

### Key Components

1. **MemoryManager** (`src/memory.ts`)
   - Handles all data persistence
   - Provides CRUD operations for conversations and scanned documents
   - Implements search and analytics

<<<<<<< HEAD
2. **Scanner** (`src/scanner.ts`)
   - OCR processing using Tesseract.js
   - Extracts structured data (names, dates, numbers, keywords)
   - Provides search and document similarity algorithms
   - 100% offline operation
=======
2. **LearningManager** (`src/learning.ts`)
   - Tracks user interactions and behavior patterns
   - Detects workflow sequences
   - Generates adaptive suggestions
   - Manages learning preferences
>>>>>>> 89f53c9d

3. **Agent** (`src/agent.ts`)
   - Processes user messages
   - Integrates with memory and learning systems
   - Maintains conversation context

4. **Router** (`src/router.ts`)
   - Routes API requests to handlers
   - Coordinates between components
   - Provides unified interface

5. **ConversationHistory** (`ui/components/ConversationHistory.tsx`)
   - Visual interface for browsing history
   - Search and filter functionality
   - Conversation detail view

<<<<<<< HEAD
6. **ScanUpload** (`ui/components/ScanUpload.tsx`)
   - File upload interface
   - OCR processing indicators
   - Extracted data preview

7. **ScanSearch** (`ui/components/ScanSearch.tsx`)
   - Search interface for scanned documents
   - Filter by data type
   - Document detail modal
=======
6. **LearningSettings** (`ui/components/LearningSettings.tsx`)
   - Learning mode controls
   - Data review interface
   - Reset functionality

7. **AdaptiveSuggestions** (`ui/components/AdaptiveSuggestions.tsx`)
   - Displays personalized recommendations
   - Shows confidence scores
   - Context-aware suggestions
>>>>>>> 89f53c9d

## Privacy & Security

DeskAI is built with privacy as a core principle:

- ✅ **No telemetry or tracking** - We collect nothing
- ✅ **No network calls** - Everything runs locally
- ✅ **No cloud storage** - Your data stays on your device
- ✅ **User-controlled** - Delete or export anytime
- ✅ **Open source** - Audit the code yourself

For detailed security information, see [SECURITY.md](SECURITY.md).

## Data Management

### Exporting Data

Export your conversation history:
1. Go to History view
2. Click "Export" to download as JSON
3. Or manually copy `out/conversations.json` and `out/scanned-documents.json`

### Deleting Data

Remove conversations or scanned documents:
1. Individual: Click × on any item
2. All: Delete the `out/conversations.json` or `out/scanned-documents.json` files
3. Reset: Use the clear function (if implemented)

### Backing Up

<<<<<<< HEAD
Your data is stored in these files:
- `out/conversations.json` - Conversation history
- `out/scanned-documents.json` - Scanned documents and extracted data

Include these files in your backup strategy if you want to preserve your history.
=======
Your conversations are stored in `out/conversations.json` and learning data in `out/learning.json`. Include these files in your backup strategy if you want to preserve your history and learned patterns.

## Learning Mode Details

### How It Works

DeskAI's learning mode analyzes your usage patterns entirely on your device:

1. **Action Tracking**: Records your interactions (messages, searches, analytics views)
2. **Pattern Detection**: Identifies frequently used tools and common workflows
3. **Topic Analysis**: Tracks conversation topics from tags
4. **Suggestion Generation**: Creates personalized recommendations based on patterns

### What Gets Tracked

- Tool usage (chat, search, analytics, filters)
- Action sequences (workflow patterns)
- Conversation topics (from tags)
- Usage frequency and timing

### What Doesn't Get Tracked

- Message content (only metadata)
- Personal information
- Any data outside the application
- Network activity (none exists)

### Privacy Guarantees

- ✅ **Local only** - All processing happens on your device
- ✅ **No cloud sync** - Data never leaves your computer
- ✅ **User controlled** - Enable/disable anytime
- ✅ **Transparent** - Review all learned data
- ✅ **Deletable** - Reset learning data completely

### Suggestions

The learning mode provides several types of suggestions:

- **Tool Suggestions**: Frequently used features
- **Workflow Suggestions**: Common action sequences
- **Topic Suggestions**: Frequent discussion areas

Each suggestion includes:
- Confidence score (High/Medium/Low)
- Usage reasoning
- Contextual information
>>>>>>> 89f53c9d

## Future Enhancements

Planned features:
- [ ] Advanced semantic search with local embeddings
- [ ] Conversation summarization
- [x] Multi-modal support (images, documents)
- [ ] Enhanced context extraction
- [ ] Learning from file content
- [ ] Richer analytics dashboards
- [ ] Optional encryption at rest
- [ ] Import/export in multiple formats
<<<<<<< HEAD
- [x] OCR and document scanning capabilities
=======
- [x] Task chaining and workflow automation
- [ ] Real OCR and document processing integration
- [ ] AI-powered summarization
- [ ] Hardware scanner integration

# Tests cover:
# - Router logic and agent selection
# - Tool security and functionality
# - Deterministic behavior
```
>>>>>>> 89f53c9d

## Security Notes
- All operations are performed locally on your device
- No data is sent over the network
- File operations are restricted to the `out` directory
- All tools are allowlisted and deterministic

## License
See LICENSE file for details.<|MERGE_RESOLUTION|>--- conflicted
+++ resolved
@@ -22,7 +22,6 @@
 - **Context awareness** - Reference previous conversations in new queries
 - **Session continuation** - Pick up where you left off
 
-<<<<<<< HEAD
 ### 📄 Scan-to-Search
 - **OCR text extraction** - Upload scanned documents or images to extract text
 - **Smart data extraction** - Automatically extract names, dates, numbers, and keywords
@@ -30,15 +29,6 @@
 - **Document linking** - Link scanned documents to related conversations
 - **Offline processing** - All OCR and text extraction happens locally
 - **Related documents** - Automatically suggest related documents based on content similarity
-=======
-### 🎓 Adaptive Learning Mode
-- **Pattern recognition** - Learns from your usage patterns and behaviors
-- **Smart suggestions** - Provides personalized tool and workflow recommendations
-- **Privacy-first** - All learning happens locally, no cloud processing
-- **User control** - Enable/disable learning and review or reset learned data
-- **Workflow detection** - Identifies common action sequences
-- **Topic tracking** - Understands your frequent discussion topics
->>>>>>> 89f53c9d
 
 ### 📊 Local Analytics
 - **Usage statistics** - Track conversation and message counts
@@ -93,22 +83,13 @@
 │   ├── learning.ts        # Learning mode manager
 │   ├── agent.ts           # AI agent logic
 │   ├── router.ts          # Request routing
-<<<<<<< HEAD
 │   ├── scanner.ts         # OCR and scan processing
-=======
-│   ├── taskChain.ts       # Task chaining & workflow engine
->>>>>>> 89f53c9d
 │   └── index.ts           # Main entry point
 ├── ui/                    # Frontend React code
 │   ├── components/        # React components
 │   │   ├── ConversationHistory.tsx
-<<<<<<< HEAD
 │   │   ├── ScanUpload.tsx
 │   │   └── ScanSearch.tsx
-=======
-│   │   ├── LearningSettings.tsx
-│   │   └── AdaptiveSuggestions.tsx
->>>>>>> 89f53c9d
 │   ├── App.tsx            # Main app component
 │   ├── Dashboard.tsx      # Chat dashboard
 │   ├── Workflows.tsx      # Workflow views
@@ -116,11 +97,7 @@
 │   └── index.html         # HTML template
 ├── out/                   # Local data storage
 │   ├── conversations.json # Conversation database
-<<<<<<< HEAD
 │   └── scanned-documents.json # Scanned documents database
-=======
-│   └── learning.json      # Learning data (patterns, preferences)
->>>>>>> 89f53c9d
 ├── dist/                  # Compiled backend code
 └── dist-ui/               # Compiled frontend code
 ```
@@ -270,19 +247,11 @@
    - Provides CRUD operations for conversations and scanned documents
    - Implements search and analytics
 
-<<<<<<< HEAD
 2. **Scanner** (`src/scanner.ts`)
    - OCR processing using Tesseract.js
    - Extracts structured data (names, dates, numbers, keywords)
    - Provides search and document similarity algorithms
    - 100% offline operation
-=======
-2. **LearningManager** (`src/learning.ts`)
-   - Tracks user interactions and behavior patterns
-   - Detects workflow sequences
-   - Generates adaptive suggestions
-   - Manages learning preferences
->>>>>>> 89f53c9d
 
 3. **Agent** (`src/agent.ts`)
    - Processes user messages
@@ -299,7 +268,6 @@
    - Search and filter functionality
    - Conversation detail view
 
-<<<<<<< HEAD
 6. **ScanUpload** (`ui/components/ScanUpload.tsx`)
    - File upload interface
    - OCR processing indicators
@@ -309,17 +277,6 @@
    - Search interface for scanned documents
    - Filter by data type
    - Document detail modal
-=======
-6. **LearningSettings** (`ui/components/LearningSettings.tsx`)
-   - Learning mode controls
-   - Data review interface
-   - Reset functionality
-
-7. **AdaptiveSuggestions** (`ui/components/AdaptiveSuggestions.tsx`)
-   - Displays personalized recommendations
-   - Shows confidence scores
-   - Context-aware suggestions
->>>>>>> 89f53c9d
 
 ## Privacy & Security
 
@@ -351,61 +308,11 @@
 
 ### Backing Up
 
-<<<<<<< HEAD
 Your data is stored in these files:
 - `out/conversations.json` - Conversation history
 - `out/scanned-documents.json` - Scanned documents and extracted data
 
 Include these files in your backup strategy if you want to preserve your history.
-=======
-Your conversations are stored in `out/conversations.json` and learning data in `out/learning.json`. Include these files in your backup strategy if you want to preserve your history and learned patterns.
-
-## Learning Mode Details
-
-### How It Works
-
-DeskAI's learning mode analyzes your usage patterns entirely on your device:
-
-1. **Action Tracking**: Records your interactions (messages, searches, analytics views)
-2. **Pattern Detection**: Identifies frequently used tools and common workflows
-3. **Topic Analysis**: Tracks conversation topics from tags
-4. **Suggestion Generation**: Creates personalized recommendations based on patterns
-
-### What Gets Tracked
-
-- Tool usage (chat, search, analytics, filters)
-- Action sequences (workflow patterns)
-- Conversation topics (from tags)
-- Usage frequency and timing
-
-### What Doesn't Get Tracked
-
-- Message content (only metadata)
-- Personal information
-- Any data outside the application
-- Network activity (none exists)
-
-### Privacy Guarantees
-
-- ✅ **Local only** - All processing happens on your device
-- ✅ **No cloud sync** - Data never leaves your computer
-- ✅ **User controlled** - Enable/disable anytime
-- ✅ **Transparent** - Review all learned data
-- ✅ **Deletable** - Reset learning data completely
-
-### Suggestions
-
-The learning mode provides several types of suggestions:
-
-- **Tool Suggestions**: Frequently used features
-- **Workflow Suggestions**: Common action sequences
-- **Topic Suggestions**: Frequent discussion areas
-
-Each suggestion includes:
-- Confidence score (High/Medium/Low)
-- Usage reasoning
-- Contextual information
->>>>>>> 89f53c9d
 
 ## Future Enhancements
 
@@ -418,20 +325,7 @@
 - [ ] Richer analytics dashboards
 - [ ] Optional encryption at rest
 - [ ] Import/export in multiple formats
-<<<<<<< HEAD
 - [x] OCR and document scanning capabilities
-=======
-- [x] Task chaining and workflow automation
-- [ ] Real OCR and document processing integration
-- [ ] AI-powered summarization
-- [ ] Hardware scanner integration
-
-# Tests cover:
-# - Router logic and agent selection
-# - Tool security and functionality
-# - Deterministic behavior
-```
->>>>>>> 89f53c9d
 
 ## Security Notes
 - All operations are performed locally on your device
