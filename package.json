{
  "name": "deskai",
  "version": "0.1.0",
  "description": "Offline meta-agent that routes user requests to local models and tools",
  "private": true,
  "type": "module",
  "scripts": {
    "build": "tsc && vite build",
    "build:backend": "tsc",
    "build:frontend": "vite build",
    "build:examples": "tsc -p tsconfig.examples.json",
    "dev": "concurrently \"tsc -w\" \"vite\"",
    "test": "vitest",
    "lint": "eslint . --ext .ts,.tsx",
    "start": "node dist/index.js",
    "example:basic": "npm run build:backend && npm run build:examples && node dist-examples/basic-usage.js",
    "example:router": "npm run build:backend && npm run build:examples && node dist-examples/router-api.js",
<<<<<<< HEAD
    "example:learning": "npm run build:backend && npm run build:examples && node dist-examples/learning-mode.js"
=======
    "example:workflow": "npm run build:backend && npm run build:examples && node dist-examples/workflow-demo.js"
>>>>>>> 2a47de26
  },
  "keywords": ["helpdesk", "ai", "offline", "memory"],
  "author": "",
  "license": "MIT",
  "dependencies": {
    "react": "^18.2.0",
    "react-dom": "^18.2.0"
  },
  "devDependencies": {
    "@tauri-apps/cli": "^1.5.9",
    "@types/jest": "^29.5.11",
    "@types/node": "^20.11.0",
    "jest": "^29.7.0",
    "ts-jest": "^29.1.1",
    "typescript": "^5.3.3"
  },
  "dependencies": {}
}<|MERGE_RESOLUTION|>--- conflicted
+++ resolved
@@ -15,11 +15,7 @@
     "start": "node dist/index.js",
     "example:basic": "npm run build:backend && npm run build:examples && node dist-examples/basic-usage.js",
     "example:router": "npm run build:backend && npm run build:examples && node dist-examples/router-api.js",
-<<<<<<< HEAD
     "example:learning": "npm run build:backend && npm run build:examples && node dist-examples/learning-mode.js"
-=======
-    "example:workflow": "npm run build:backend && npm run build:examples && node dist-examples/workflow-demo.js"
->>>>>>> 2a47de26
   },
   "keywords": ["helpdesk", "ai", "offline", "memory"],
   "author": "",
