{
  "name": "deskai",
  "version": "0.1.0",
  "description": "Offline meta-agent that routes user requests to local models and tools",
  "private": true,
  "type": "module",
  "scripts": {
<<<<<<< HEAD
    "build": "tsc && vite build",
    "build:backend": "tsc",
    "build:frontend": "vite build",
    "build:examples": "tsc -p tsconfig.examples.json",
    "dev": "concurrently \"tsc -w\" \"vite\"",
    "test": "vitest",
    "lint": "eslint . --ext .ts,.tsx",
    "start": "node dist/index.js",
    "example:basic": "npm run build:backend && npm run build:examples && node dist-examples/basic-usage.js",
    "example:router": "npm run build:backend && npm run build:examples && node dist-examples/router-api.js",
    "example:workflow": "npm run build:backend && npm run build:examples && node dist-examples/workflow-demo.js"
  },
  "keywords": ["helpdesk", "ai", "offline", "memory"],
  "author": "",
  "license": "MIT",
  "dependencies": {
    "react": "^18.2.0",
    "react-dom": "^18.2.0"
=======
    "build": "npm run build:backend && npm run build:ui",
    "build:backend": "tsc --project tsconfig.backend.json",
    "build:ui": "cd ui && npm run build",
    "test": "node --experimental-vm-modules node_modules/jest/bin/jest.js",
    "ui:dev": "cd ui && npm run dev",
    "tauri:dev": "tauri dev",
    "tauri:build": "tauri build"
>>>>>>> 5075354d
  },
  "devDependencies": {
    "@tauri-apps/cli": "^1.5.9",
    "@types/jest": "^29.5.11",
    "@types/node": "^20.11.0",
    "jest": "^29.7.0",
    "ts-jest": "^29.1.1",
    "typescript": "^5.3.3"
  },
  "dependencies": {}
}<|MERGE_RESOLUTION|>--- conflicted
+++ resolved
@@ -5,7 +5,6 @@
   "private": true,
   "type": "module",
   "scripts": {
-<<<<<<< HEAD
     "build": "tsc && vite build",
     "build:backend": "tsc",
     "build:frontend": "vite build",
@@ -24,15 +23,6 @@
   "dependencies": {
     "react": "^18.2.0",
     "react-dom": "^18.2.0"
-=======
-    "build": "npm run build:backend && npm run build:ui",
-    "build:backend": "tsc --project tsconfig.backend.json",
-    "build:ui": "cd ui && npm run build",
-    "test": "node --experimental-vm-modules node_modules/jest/bin/jest.js",
-    "ui:dev": "cd ui && npm run dev",
-    "tauri:dev": "tauri dev",
-    "tauri:build": "tauri build"
->>>>>>> 5075354d
   },
   "devDependencies": {
     "@tauri-apps/cli": "^1.5.9",
