--- conflicted
+++ resolved
@@ -1,11 +1,7 @@
 import { MemoryManager } from './memory.js';
 import { Agent } from './agent.js';
 import { Router } from './router.js';
-<<<<<<< HEAD
 import { LearningManager } from './learning.js';
-=======
-import { TaskChainManager } from './taskChain.js';
->>>>>>> 2a47de26
 
 /**
  * Main entry point for the offline meta-agent backend
@@ -14,25 +10,15 @@
   const memory = new MemoryManager(dataDir);
   await memory.initialize();
 
-<<<<<<< HEAD
   const learning = new LearningManager(dataDir);
   await learning.initialize();
 
   const agent = new Agent(memory, { memoryEnabled: true }, learning);
   const router = new Router(memory, agent, learning);
-=======
-  const agent = new Agent(memory, { memoryEnabled: true });
-  
-  const taskChainManager = new TaskChainManager(dataDir);
-  await taskChainManager.initialize();
-
-  const router = new Router(memory, agent, taskChainManager);
->>>>>>> 2a47de26
 
   return {
     memory,
     agent,
-<<<<<<< HEAD
     router,
     learning
   };
@@ -42,16 +28,4 @@
 export * from './memory.js';
 export * from './agent.js';
 export * from './router.js';
-export * from './learning.js';
-=======
-    taskChainManager,
-    router
-  };
-}
-
-export { MemoryManager, Agent, Router, TaskChainManager };
-export * from './memory.js';
-export * from './agent.js';
-export * from './router.js';
-export * from './taskChain.js';
->>>>>>> 2a47de26
+export * from './learning.js';