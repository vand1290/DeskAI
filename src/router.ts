<<<<<<< HEAD
import { MemoryManager } from './memory.js';
import { Agent } from './agent.js';
import { TaskChainManager, TaskStep } from './taskChain.js';

export interface RouterRequest {
  action: string;
  params?: Record<string, unknown>;
}

export interface RouterResponse {
  success: boolean;
  data?: unknown;
  error?: string;
}

/**
 * Router handles routing of requests to appropriate handlers
 * Provides a simple API for interacting with the memory system, agent, and task chains
 */
export class Router {
  private memory: MemoryManager;
  private agent: Agent;
  private taskChainManager: TaskChainManager;

  constructor(memory: MemoryManager, agent: Agent, taskChainManager: TaskChainManager) {
    this.memory = memory;
    this.agent = agent;
    this.taskChainManager = taskChainManager;
  }

  /**
   * Handle a request and route it to the appropriate handler
   */
  async handleRequest(request: RouterRequest): Promise<RouterResponse> {
    try {
      switch (request.action) {
        case 'message':
          return await this.handleMessage(request.params);
        
        case 'startConversation':
          return await this.handleStartConversation(request.params);
        
        case 'continueConversation':
          return await this.handleContinueConversation(request.params);
        
        case 'listConversations':
          return await this.handleListConversations();
        
        case 'getConversation':
          return await this.handleGetConversation(request.params);
        
        case 'searchConversations':
          return await this.handleSearchConversations(request.params);
        
        case 'deleteConversation':
          return await this.handleDeleteConversation(request.params);
        
        case 'exportConversations':
          return await this.handleExportConversations();
        
        case 'getAnalytics':
          return await this.handleGetAnalytics();
        
        case 'filterByTags':
          return await this.handleFilterByTags(request.params);
        
        // Task chain operations
        case 'createChain':
          return await this.handleCreateChain(request.params);
        
        case 'getChain':
          return await this.handleGetChain(request.params);
        
        case 'listChains':
          return await this.handleListChains(request.params);
        
        case 'deleteChain':
          return await this.handleDeleteChain(request.params);
        
        case 'addStep':
          return await this.handleAddStep(request.params);
        
        case 'updateStep':
          return await this.handleUpdateStep(request.params);
        
        case 'removeStep':
          return await this.handleRemoveStep(request.params);
        
        case 'reorderSteps':
          return await this.handleReorderSteps(request.params);
        
        case 'executeChain':
          return await this.handleExecuteChain(request.params);
        
        case 'getAvailableTools':
          return await this.handleGetAvailableTools();
        
        default:
          return {
            success: false,
            error: `Unknown action: ${request.action}`
          };
      }
    } catch (error) {
      return {
        success: false,
        error: error instanceof Error ? error.message : 'Unknown error'
      };
    }
  }

  private async handleMessage(params?: Record<string, unknown>): Promise<RouterResponse> {
    if (!params?.message || typeof params.message !== 'string') {
      return { success: false, error: 'Message is required' };
    }

    const response = await this.agent.processMessage(params.message as string);
    return {
      success: true,
      data: {
        response: response.content,
        conversationId: this.agent.getCurrentConversationId(),
        metadata: response.metadata
      }
    };
  }
=======
/**
 * Meta-agent router that determines which agent to use
 * Fully deterministic and offline
 */
>>>>>>> 5075354d

import { Message, RouteDecision, Agent } from './types.js';
import { allAgents } from './agents.js';

/**
 * Deterministic routing logic based on keywords
 */
export function routeRequest(messages: Message[]): RouteDecision {
  const lastMessage = messages[messages.length - 1];
  if (!lastMessage || lastMessage.role !== 'user') {
    return {
      agentName: 'general',
      reasoning: 'Default to general agent for non-user messages'
    };
  }
  
  const content = lastMessage.content.toLowerCase();
  
  // Code-related keywords
  const codeKeywords = ['code', 'program', 'function', 'class', 'bug', 'debug', 'javascript', 'python', 'typescript', 'compile'];
  if (codeKeywords.some(keyword => content.includes(keyword))) {
    return {
      agentName: 'code',
      reasoning: 'Detected code-related keywords in request'
    };
  }
  
  // Data-related keywords
  const dataKeywords = ['data', 'analyze', 'statistics', 'chart', 'graph', 'csv', 'excel', 'visualization'];
  if (dataKeywords.some(keyword => content.includes(keyword))) {
    return {
      agentName: 'data',
      reasoning: 'Detected data analysis keywords in request'
    };
  }
  
  // Default to general agent
  return {
    agentName: 'general',
    reasoning: 'No specific domain detected, using general agent'
  };
}

/**
 * Find an agent by name
 */
export function getAgent(name: string): Agent | undefined {
  return allAgents.find(agent => agent.name === name);
}

/**
 * Main meta-agent that routes and executes requests
 */
export async function handleRequest(messages: Message[]): Promise<{
  response: string;
  agent: string;
  reasoning: string;
}> {
  const decision = routeRequest(messages);
  const agent = getAgent(decision.agentName);
  
  if (!agent) {
    throw new Error(`Agent '${decision.agentName}' not found`);
  }
<<<<<<< HEAD

  // Task chain handlers
  private async handleCreateChain(params?: Record<string, unknown>): Promise<RouterResponse> {
    if (!params?.name || typeof params.name !== 'string') {
      return { success: false, error: 'Chain name is required' };
    }

    const name = params.name as string;
    const description = params.description as string | undefined;
    const tags = params.tags as string[] | undefined;

    const chain = await this.taskChainManager.createChain(name, description, tags);
    return {
      success: true,
      data: { chain }
    };
  }

  private async handleGetChain(params?: Record<string, unknown>): Promise<RouterResponse> {
    if (!params?.chainId || typeof params.chainId !== 'string') {
      return { success: false, error: 'Chain ID is required' };
    }

    const chain = await this.taskChainManager.getChain(params.chainId as string);
    if (!chain) {
      return { success: false, error: 'Chain not found' };
    }

    return {
      success: true,
      data: { chain }
    };
  }

  private async handleListChains(params?: Record<string, unknown>): Promise<RouterResponse> {
    const tags = params?.tags as string[] | undefined;
    const chains = await this.taskChainManager.listChains(tags);
    
    return {
      success: true,
      data: { chains }
    };
  }

  private async handleDeleteChain(params?: Record<string, unknown>): Promise<RouterResponse> {
    if (!params?.chainId || typeof params.chainId !== 'string') {
      return { success: false, error: 'Chain ID is required' };
    }

    const deleted = await this.taskChainManager.deleteChain(params.chainId as string);
    return {
      success: true,
      data: { deleted }
    };
  }

  private async handleAddStep(params?: Record<string, unknown>): Promise<RouterResponse> {
    if (!params?.chainId || typeof params.chainId !== 'string') {
      return { success: false, error: 'Chain ID is required' };
    }
    if (!params?.type || typeof params.type !== 'string') {
      return { success: false, error: 'Step type is required' };
    }
    if (!params?.name || typeof params.name !== 'string') {
      return { success: false, error: 'Step name is required' };
    }

    const chainId = params.chainId as string;
    const type = params.type as TaskStep['type'];
    const name = params.name as string;
    const config = params.config as Record<string, unknown> | undefined;

    const step = await this.taskChainManager.addStep(chainId, type, name, config);
    return {
      success: true,
      data: { step }
    };
  }

  private async handleUpdateStep(params?: Record<string, unknown>): Promise<RouterResponse> {
    if (!params?.chainId || typeof params.chainId !== 'string') {
      return { success: false, error: 'Chain ID is required' };
    }
    if (!params?.stepId || typeof params.stepId !== 'string') {
      return { success: false, error: 'Step ID is required' };
    }
    if (!params?.updates || typeof params.updates !== 'object') {
      return { success: false, error: 'Updates object is required' };
    }

    const chainId = params.chainId as string;
    const stepId = params.stepId as string;
    const updates = params.updates as Record<string, unknown>;

    const step = await this.taskChainManager.updateStep(chainId, stepId, updates);
    return {
      success: true,
      data: { step }
    };
  }

  private async handleRemoveStep(params?: Record<string, unknown>): Promise<RouterResponse> {
    if (!params?.chainId || typeof params.chainId !== 'string') {
      return { success: false, error: 'Chain ID is required' };
    }
    if (!params?.stepId || typeof params.stepId !== 'string') {
      return { success: false, error: 'Step ID is required' };
    }

    const removed = await this.taskChainManager.removeStep(
      params.chainId as string,
      params.stepId as string
    );
    return {
      success: true,
      data: { removed }
    };
  }

  private async handleReorderSteps(params?: Record<string, unknown>): Promise<RouterResponse> {
    if (!params?.chainId || typeof params.chainId !== 'string') {
      return { success: false, error: 'Chain ID is required' };
    }
    if (!params?.stepIds || !Array.isArray(params.stepIds)) {
      return { success: false, error: 'Step IDs array is required' };
    }

    const reordered = await this.taskChainManager.reorderSteps(
      params.chainId as string,
      params.stepIds as string[]
    );
    return {
      success: true,
      data: { reordered }
    };
  }

  private async handleExecuteChain(params?: Record<string, unknown>): Promise<RouterResponse> {
    if (!params?.chainId || typeof params.chainId !== 'string') {
      return { success: false, error: 'Chain ID is required' };
    }

    const chainId = params.chainId as string;
    const initialInput = params.initialInput;

    const result = await this.taskChainManager.executeChain(chainId, initialInput);
    return {
      success: true,
      data: { result }
    };
  }

  private async handleGetAvailableTools(): Promise<RouterResponse> {
    const tools = this.taskChainManager.getAvailableTools();
    return {
      success: true,
      data: { tools }
    };
  }
=======
  
  const response = await agent.invoke(messages);
  
  return {
    response,
    agent: decision.agentName,
    reasoning: decision.reasoning
  };
>>>>>>> 5075354d
}<|MERGE_RESOLUTION|>--- conflicted
+++ resolved
@@ -1,4 +1,3 @@
-<<<<<<< HEAD
 import { MemoryManager } from './memory.js';
 import { Agent } from './agent.js';
 import { TaskChainManager, TaskStep } from './taskChain.js';
@@ -125,12 +124,6 @@
       }
     };
   }
-=======
-/**
- * Meta-agent router that determines which agent to use
- * Fully deterministic and offline
- */
->>>>>>> 5075354d
 
 import { Message, RouteDecision, Agent } from './types.js';
 import { allAgents } from './agents.js';
@@ -195,7 +188,6 @@
   if (!agent) {
     throw new Error(`Agent '${decision.agentName}' not found`);
   }
-<<<<<<< HEAD
 
   // Task chain handlers
   private async handleCreateChain(params?: Record<string, unknown>): Promise<RouterResponse> {
@@ -355,14 +347,4 @@
       data: { tools }
     };
   }
-=======
-  
-  const response = await agent.invoke(messages);
-  
-  return {
-    response,
-    agent: decision.agentName,
-    reasoning: decision.reasoning
-  };
->>>>>>> 5075354d
 }