--- conflicted
+++ resolved
@@ -5,15 +5,6 @@
 .DS_Store
 .vscode/
 .idea/
-<<<<<<< HEAD
 # Ignore compiled JS files in src (should use dist)
 src/**/*.js
-src/**/*.js.map
-=======
-*.swp
-*.swo
-coverage/
-ui/dist/
-ui/node_modules/
-src-tauri/target/
->>>>>>> 5075354d
+src/**/*.js.map